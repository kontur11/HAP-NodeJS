<<<<<<< HEAD
import './gen';
import { Service, ServiceEventTypes } from './Service';
import { Characteristic } from './Characteristic';
import { generate } from './util/uuid';
=======
import { Service, ServiceEventTypes } from '..';
import { uuid } from '..';
import { Characteristic } from '..';
>>>>>>> 627956ce

const createService = () => {
  return new Service('Test', uuid.generate('Foo'), 'subtype');
}

describe('Service', () => {

  describe('#constructor()', () => {
    it('should set the name characteristic to the display name', () => {
      const service = createService();
      expect(service.getCharacteristic(Characteristic.Name)!.value).toEqual('Test');
    });

    it('should fail to load with no UUID', () => {
      expect(() => {
        new Service('Test', '', 'subtype');
      }).toThrow('valid UUID');
    });
  });

  describe('#addCharacteristic()', () => {

  });

  describe('#setHiddenService()', () => {

  });

  describe('#addLinkedService()', () => {

  });

  describe('#removeLinkedService()', () => {

  });

  describe('#removeCharacteristic()', () => {

  });

  describe('#getCharacteristic()', () => {

  });

  describe('#testCharacteristic()', () => {

  });

  describe('#setCharacteristic()', () => {

  });

  describe('#updateCharacteristic()', () => {

  });

  describe('#addOptionalCharacteristic()', () => {

  });

  describe('#getCharacteristicByIID()', () => {

  });

  describe('#toHAP()', () => {

  });

  describe(`@${ServiceEventTypes.CHARACTERISTIC_CHANGE}`, () => {

  });

  describe(`@${ServiceEventTypes.SERVICE_CONFIGURATION_CHANGE}`, () => {

  });

  describe('#serialize', () => {
    it('should serialize service', () => {
      const service = new Service.Lightbulb("TestLight", "subTypeLight");
      service.isHiddenService = true;
      service.isPrimaryService = true;

      const json = Service.serialize(service);
      expect(json.displayName).toEqual(service.displayName);
      expect(json.UUID).toEqual(service.UUID);
      expect(json.subtype).toEqual(service.subtype);
      expect(json.hiddenService).toEqual(service.isHiddenService);
      expect(json.primaryService).toEqual(service.isPrimaryService);

      // just count the elements. If those characteristics are serialized correctly is tested in the Characteristic.spec
      expect(service.characteristics).toBeDefined();
      expect(json.characteristics.length).toEqual(service.characteristics.length);
      expect(service.optionalCharacteristics).toBeDefined();
      expect(json.optionalCharacteristics!.length).toEqual(service.optionalCharacteristics.length);
    });
  });

  describe('#deserialize', () => {
    it('should deserialize legacy json from homebridge', () => {
      const json = JSON.parse('{"displayName":"Test Light","UUID":"00000043-0000-1000-8000-0026BB765291",' +
          '"characteristics":[{"displayName":"Name","UUID":"00000023-0000-1000-8000-0026BB765291",' +
          '"props":{"format":"string","unit":null,"minValue":null,"maxValue":null,"minStep":null,"perms":["pr"]},' +
          '"value":"Test Light","eventOnlyCharacteristic":false},' +
          '{"displayName":"On","UUID":"00000025-0000-1000-8000-0026BB765291",' +
          '"props":{"format":"bool","unit":null,"minValue":null,"maxValue":null,"minStep":null,"perms":["pr","pw","ev"]},' +
          '"value":false,"eventOnlyCharacteristic":false}]}');
      const service = Service.deserialize(json);

      expect(service.displayName).toEqual(json.displayName);
      expect(service.UUID).toEqual(json.UUID);
      expect(service.subtype).toBeUndefined();
      expect(service.isHiddenService).toEqual(false);
      expect(service.isPrimaryService).toEqual(false);

      // just count the elements. If those characteristics are serialized correctly is tested in the Characteristic.spec
      expect(service.characteristics).toBeDefined();
      expect(service.characteristics.length).toEqual(2);
      expect(service.optionalCharacteristics).toBeDefined();
      expect(service.optionalCharacteristics!.length).toEqual(0); // homebridge didn't save those
    });

    it('should deserialize complete json', () => {
      // json for a light accessory
      const json = JSON.parse('{"displayName":"TestLight","UUID":"00000043-0000-1000-8000-0026BB765291",' +
          '"subtype":"subTypeLight","hiddenService":true,"primaryService":true,' +
          '"characteristics":[{"displayName":"Name","UUID":"00000023-0000-1000-8000-0026BB765291",' +
          '"props":{"format":"string","unit":null,"minValue":null,"maxValue":null,"minStep":null,"perms":["pr"]},' +
          '"value":"TestLight","accessRestrictedToAdmins":[],"eventOnlyCharacteristic":false},' +
          '{"displayName":"On","UUID":"00000025-0000-1000-8000-0026BB765291",' +
          '"props":{"format":"bool","unit":null,"minValue":null,"maxValue":null,"minStep":null,"perms":["pr","pw","ev"]},' +
          '"value":false,"accessRestrictedToAdmins":[],"eventOnlyCharacteristic":false}],' +
          '"optionalCharacteristics":[{"displayName":"Brightness","UUID":"00000008-0000-1000-8000-0026BB765291",' +
          '"props":{"format":"int","unit":"percentage","minValue":0,"maxValue":100,"minStep":1,"perms":["pr","pw","ev"]},' +
          '"value":0,"accessRestrictedToAdmins":[],"eventOnlyCharacteristic":false},' +
          '{"displayName":"Hue","UUID":"00000013-0000-1000-8000-0026BB765291",' +
          '"props":{"format":"float","unit":"arcdegrees","minValue":0,"maxValue":360,"minStep":1,"perms":["pr","pw","ev"]},' +
          '"value":0,"accessRestrictedToAdmins":[],"eventOnlyCharacteristic":false},' +
          '{"displayName":"Saturation","UUID":"0000002F-0000-1000-8000-0026BB765291",' +
          '"props":{"format":"float","unit":"percentage","minValue":0,"maxValue":100,"minStep":1,"perms":["pr","pw","ev"]},' +
          '"value":0,"accessRestrictedToAdmins":[],"eventOnlyCharacteristic":false},' +
          '{"displayName":"Name","UUID":"00000023-0000-1000-8000-0026BB765291",' +
          '"props":{"format":"string","unit":null,"minValue":null,"maxValue":null,"minStep":null,"perms":["pr"]},' +
          '"value":"","accessRestrictedToAdmins":[],"eventOnlyCharacteristic":false},' +
          '{"displayName":"Color Temperature","UUID":"000000CE-0000-1000-8000-0026BB765291",' +
          '"props":{"format":"uint32","unit":null,"minValue":140,"maxValue":500,"minStep":1,"perms":["pr","pw","ev"]},' +
          '"value":140,"accessRestrictedToAdmins":[],"eventOnlyCharacteristic":false}]}');

      const service = Service.deserialize(json);

      expect(service.displayName).toEqual(json.displayName);
      expect(service.UUID).toEqual(json.UUID);
      expect(service.subtype).toEqual(json.subtype);
      expect(service.isHiddenService).toEqual(true);
      expect(service.isPrimaryService).toEqual(true);

      // just count the elements. If those characteristics are serialized correctly is tested in the Characteristic.spec
      expect(service.characteristics).toBeDefined();
      expect(service.characteristics.length).toEqual(2); // On, Name
      expect(service.optionalCharacteristics).toBeDefined();
      expect(service.optionalCharacteristics!.length).toEqual(5); // as defined in the Lightbulb service
    });
  });
});<|MERGE_RESOLUTION|>--- conflicted
+++ resolved
@@ -1,13 +1,5 @@
-<<<<<<< HEAD
 import './gen';
-import { Service, ServiceEventTypes } from './Service';
-import { Characteristic } from './Characteristic';
-import { generate } from './util/uuid';
-=======
-import { Service, ServiceEventTypes } from '..';
-import { uuid } from '..';
-import { Characteristic } from '..';
->>>>>>> 627956ce
+import { Characteristic, Service, ServiceEventTypes, uuid } from '..';
 
 const createService = () => {
   return new Service('Test', uuid.generate('Foo'), 'subtype');
